--- conflicted
+++ resolved
@@ -88,7 +88,6 @@
         {% if subdb.attributes.base_url %}
             <h4>Properties served by this database:</h4>
             By entry type (click to expand):
-<<<<<<< HEAD
             <ul style="list-style-type: none;">
             {% for entry_type in index_metadb.subdb_properties[subdb.attributes.base_url] %}
                 <li style="padding: 0.5em;">
@@ -101,34 +100,15 @@
                                 <details>
                                     <summary><span class="property-name">{{property}}</span></summary>
                                 {% if index_metadb.subdb_properties[subdb.attributes.base_url][entry_type][property].get('unit') %}
-                                <span class="property-description"><b>Unit></b>: {{index_metadb.subdb_properties[subdb.attributes.base_url][entry_type][property]['unit'] | safe }}</span></br>
+                                <span class="property-description"><b>Unit></b>: {{index_metadb.subdb_properties[subdb.attributes.base_url][entry_type][property]['unit'] | safe }}</span><br />
                                 {% endif %}
-                                <span class="property-description"><b>Description</b>: {{index_metadb.subdb_properties[subdb.attributes.base_url][entry_type][property]['description'] | safe }}</span></br>
-                                <span class="property-description"><b>Type</b>: {{index_metadb.subdb_properties[subdb.attributes.base_url][entry_type][property]['type']}}</span></br>
+                                <span class="property-description"><b>Description</b>: {{index_metadb.subdb_properties[subdb.attributes.base_url][entry_type][property]['description'] | safe }}</span><br />
+                                <span class="property-description"><b>Type</b>: {{index_metadb.subdb_properties[subdb.attributes.base_url][entry_type][property]['type']}}</span><br />
                                 </details>
                             </li>
                             {% endif %}
-=======
-            <ul>
-            {% for entry_type in index_metadb.subdb_properties[subdb.attributes.base_url] %}
-                <li>
-                    <details><summary><strong>{{entry_type}}</strong></summary>
-                        <ul>
-                            {% for property in index_metadb.subdb_properties[subdb.attributes.base_url][entry_type] %}
-                            <li>
-                                <details>
-                                    <summary><span class="property-name">{{property}}</span></summary>
-                                {% if index_metadb.subdb_properties[subdb.attributes.base_url][entry_type][property].get('unit') %}
-                                <b>Unit></b>: {{index_metadb.subdb_properties[subdb.attributes.base_url][entry_type][property]['unit']}} <br />
-                                {% endif %}
-                                <span class="property-desc"><b>Description</b>: {{index_metadb.subdb_properties[subdb.attributes.base_url][entry_type][property]['description']}}</span><br />
-                                <b>Type></b>: {{index_metadb.subdb_properties[subdb.attributes.base_url][entry_type][property]['type']}}<br />
-                                </details>
-                            </li>
->>>>>>> 8f503438
                             {% endfor %}
                         </ul>
-                    </summary>
                     </details>
             {% endfor %}
             </ul>
